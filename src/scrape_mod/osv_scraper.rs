--- conflicted
+++ resolved
@@ -97,16 +97,13 @@
 /// - `tokio` for asynchronous runtime and synchronization primitives.
 /// - `sqlx` (assumed) for database operations.
 /// - `log` for logging.
-<<<<<<< HEAD
+///
+/// ONLY RUNS ONCE TO RETRIEVE THE COMPLETE DATABASE
 // todo: this function needs separation / testing
 pub async fn scrape_osv_concurrent(
     client: reqwest::Client,
     pg_bars: &indicatif::MultiProgress,
 ) -> Result<(), Box<dyn std::error::Error>> {
-=======
-/// ONLY RUNS ONCE TO RETRIEVE THE COMPLETE DATABASE
-pub async fn scrape_osv() -> Result<(), Box<dyn std::error::Error>> {
->>>>>>> 823d1df0
     // Start the overall timer.
     let start = Instant::now();
 
